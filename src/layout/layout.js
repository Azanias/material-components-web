/**
 * @license
 * Copyright 2015 Google Inc. All Rights Reserved.
 *
 * Licensed under the Apache License, Version 2.0 (the "License");
 * you may not use this file except in compliance with the License.
 * You may obtain a copy of the License at
 *
 *      http://www.apache.org/licenses/LICENSE-2.0
 *
 * Unless required by applicable law or agreed to in writing, software
 * distributed under the License is distributed on an "AS IS" BASIS,
 * WITHOUT WARRANTIES OR CONDITIONS OF ANY KIND, either express or implied.
 * See the License for the specific language governing permissions and
 * limitations under the License.
 */

(function() {
  'use strict';

  /**
   * Class constructor for Layout MDL component.
   * Implements MDL component design pattern defined at:
   * https://github.com/jasonmayes/mdl-component-design-pattern
   *
   * @constructor
   * @param {HTMLElement} element The element that will be upgraded.
   */
  var MaterialLayout = function MaterialLayout(element) {
    this.element_ = element;

    // Initialize instance.
    this.init();
  };
  window['MaterialLayout'] = MaterialLayout;

  /**
   * Store constants in one place so they can be updated easily.
   *
   * @enum {string | number}
   * @private
   */
  MaterialLayout.prototype.Constant_ = {
    MAX_WIDTH: '(max-width: 1024px)',
    TAB_SCROLL_PIXELS: 100,

    MENU_ICON: 'menu',
    CHEVRON_LEFT: 'chevron_left',
    CHEVRON_RIGHT: 'chevron_right'
  };

  /**
   * Modes.
   *
   * @enum {number}
   * @private
   */
  MaterialLayout.prototype.Mode_ = {
    STANDARD: 0,
    SEAMED: 1,
    WATERFALL: 2,
    SCROLL: 3
  };

  /**
   * Store strings for class names defined by this component that are used in
   * JavaScript. This allows us to simply change it in one place should we
   * decide to modify at a later date.
   *
   * @enum {string}
   * @private
   */
  MaterialLayout.prototype.CssClasses_ = {
    CONTAINER: 'mdl-layout__container',
    HEADER: 'mdl-layout__header',
    DRAWER: 'mdl-layout__drawer',
    CONTENT: 'mdl-layout__content',
    DRAWER_BTN: 'mdl-layout__drawer-button',

    ICON: 'material-icons',

    JS_RIPPLE_EFFECT: 'mdl-js-ripple-effect',
    RIPPLE_CONTAINER: 'mdl-layout__tab-ripple-container',
    RIPPLE: 'mdl-ripple',
    RIPPLE_IGNORE_EVENTS: 'mdl-js-ripple-effect--ignore-events',

    HEADER_SEAMED: 'mdl-layout__header--seamed',
    HEADER_WATERFALL: 'mdl-layout__header--waterfall',
    HEADER_SCROLL: 'mdl-layout__header--scroll',

    FIXED_HEADER: 'mdl-layout--fixed-header',
    OBFUSCATOR: 'mdl-layout__obfuscator',

    TAB_BAR: 'mdl-layout__tab-bar',
    TAB_CONTAINER: 'mdl-layout__tab-bar-container',
    TAB: 'mdl-layout__tab',
    TAB_BAR_BUTTON: 'mdl-layout__tab-bar-button',
    TAB_BAR_LEFT_BUTTON: 'mdl-layout__tab-bar-left-button',
    TAB_BAR_RIGHT_BUTTON: 'mdl-layout__tab-bar-right-button',
    PANEL: 'mdl-layout__tab-panel',

    HAS_DRAWER: 'has-drawer',
    HAS_TABS: 'has-tabs',
    HAS_SCROLLING_HEADER: 'has-scrolling-header',
    CASTING_SHADOW: 'is-casting-shadow',
    IS_COMPACT: 'is-compact',
    IS_SMALL_SCREEN: 'is-small-screen',
    IS_DRAWER_OPEN: 'is-visible',
    IS_ACTIVE: 'is-active',
    IS_UPGRADED: 'is-upgraded',
    IS_ANIMATING: 'is-animating',

    ON_LARGE_SCREEN: 'mdl-layout--large-screen-only',
    ON_SMALL_SCREEN: 'mdl-layout--small-screen-only'

  };

  /**
   * Handles scrolling on the content.
   *
   * @private
   */
  MaterialLayout.prototype.contentScrollHandler_ = function() {
    if (this.header_.classList.contains(this.CssClasses_.IS_ANIMATING)) {
      return;
    }

    if (this.content_.scrollTop > 0 &&
        !this.header_.classList.contains(this.CssClasses_.IS_COMPACT)) {
      this.header_.classList.add(this.CssClasses_.CASTING_SHADOW);
      this.header_.classList.add(this.CssClasses_.IS_COMPACT);
      this.header_.classList.add(this.CssClasses_.IS_ANIMATING);
    } else if (this.content_.scrollTop <= 0 &&
        this.header_.classList.contains(this.CssClasses_.IS_COMPACT)) {
      this.header_.classList.remove(this.CssClasses_.CASTING_SHADOW);
      this.header_.classList.remove(this.CssClasses_.IS_COMPACT);
      this.header_.classList.add(this.CssClasses_.IS_ANIMATING);
    }
  };

  /**
   * Handles changes in screen size.
   *
   * @private
   */
  MaterialLayout.prototype.screenSizeHandler_ = function() {
    if (this.screenSizeMediaQuery_.matches) {
      this.element_.classList.add(this.CssClasses_.IS_SMALL_SCREEN);
    } else {
      this.element_.classList.remove(this.CssClasses_.IS_SMALL_SCREEN);
      // Collapse drawer (if any) when moving to a large screen size.
      if (this.drawer_) {
        this.drawer_.classList.remove(this.CssClasses_.IS_DRAWER_OPEN);
        this.obfuscator_.classList.remove(this.CssClasses_.IS_DRAWER_OPEN);
      }
    }
  };

  /**
   * Handles toggling of the drawer.
   *
   * @private
   */
  MaterialLayout.prototype.drawerToggleHandler_ = function() {
    this.drawer_.classList.toggle(this.CssClasses_.IS_DRAWER_OPEN);
    this.obfuscator_.classList.toggle(this.CssClasses_.IS_DRAWER_OPEN);
  };

  /**
   * Handles (un)setting the `is-animating` class
   *
   * @private
   */
  MaterialLayout.prototype.headerTransitionEndHandler_ = function() {
    this.header_.classList.remove(this.CssClasses_.IS_ANIMATING);
  };

  /**
   * Handles expanding the header on click
   *
   * @private
   */
  MaterialLayout.prototype.headerClickHandler_ = function() {
    if (this.header_.classList.contains(this.CssClasses_.IS_COMPACT)) {
      this.header_.classList.remove(this.CssClasses_.IS_COMPACT);
      this.header_.classList.add(this.CssClasses_.IS_ANIMATING);
    }
  };

  /**
   * Reset tab state, dropping active classes
   *
   * @private
   */
  MaterialLayout.prototype.resetTabState_ = function(tabBar) {
    for (var k = 0; k < tabBar.length; k++) {
      tabBar[k].classList.remove(this.CssClasses_.IS_ACTIVE);
    }
  };

  /**
   * Reset panel state, droping active classes
   *
   * @private
   */
  MaterialLayout.prototype.resetPanelState_ = function(panels) {
    for (var j = 0; j < panels.length; j++) {
      panels[j].classList.remove(this.CssClasses_.IS_ACTIVE);
    }
  };

  /**
   * Initialize element.
   */
  MaterialLayout.prototype.init = function() {
    if (this.element_) {
      var container = document.createElement('div');
      container.classList.add(this.CssClasses_.CONTAINER);
      this.element_.parentElement.insertBefore(container, this.element_);
      this.element_.parentElement.removeChild(this.element_);
      container.appendChild(this.element_);

      var directChildren = this.element_.childNodes;
      var numChildren = directChildren.length;
      for (var c = 0; c < numChildren; c++) {
        var child = directChildren[c];
        if (child.classList &&
            child.classList.contains(this.CssClasses_.HEADER)) {
          this.header_ = child;
        }

        if (child.classList &&
            child.classList.contains(this.CssClasses_.DRAWER)) {
          this.drawer_ = child;
        }

        if (child.classList &&
            child.classList.contains(this.CssClasses_.CONTENT)) {
          this.content_ = child;
        }
      }

      if (this.header_) {
        this.tabBar_ = this.header_.querySelector('.' + this.CssClasses_.TAB_BAR);
      }

      var mode = this.Mode_.STANDARD;

      if (this.header_) {
        if (this.header_.classList.contains(this.CssClasses_.HEADER_SEAMED)) {
          mode = this.Mode_.SEAMED;
        } else if (this.header_.classList.contains(
            this.CssClasses_.HEADER_WATERFALL)) {
          mode = this.Mode_.WATERFALL;
          this.header_.addEventListener('transitionend',
            this.headerTransitionEndHandler_.bind(this));
          this.header_.addEventListener('click',
            this.headerClickHandler_.bind(this));
        } else if (this.header_.classList.contains(
            this.CssClasses_.HEADER_SCROLL)) {
          mode = this.Mode_.SCROLL;
          container.classList.add(this.CssClasses_.HAS_SCROLLING_HEADER);
        }

        if (mode === this.Mode_.STANDARD) {
          this.header_.classList.add(this.CssClasses_.CASTING_SHADOW);
          if (this.tabBar_) {
            this.tabBar_.classList.add(this.CssClasses_.CASTING_SHADOW);
          }
        } else if (mode === this.Mode_.SEAMED || mode === this.Mode_.SCROLL) {
          this.header_.classList.remove(this.CssClasses_.CASTING_SHADOW);
          if (this.tabBar_) {
            this.tabBar_.classList.remove(this.CssClasses_.CASTING_SHADOW);
          }
        } else if (mode === this.Mode_.WATERFALL) {
          // Add and remove shadows depending on scroll position.
          // Also add/remove auxiliary class for styling of the compact version of
          // the header.
          this.content_.addEventListener('scroll',
              this.contentScrollHandler_.bind(this));
          this.contentScrollHandler_();
        }
      }

      // Add drawer toggling button to our layout, if we have an openable drawer.
      if (this.drawer_) {
        var drawerButton = this.element_.querySelector('.' +
          this.CssClasses_.DRAWER_BTN);
        if (!drawerButton) {
          drawerButton = document.createElement('div');
          drawerButton.classList.add(this.CssClasses_.DRAWER_BTN);

          var drawerButtonIcon = document.createElement('i');
          drawerButtonIcon.classList.add(this.CssClasses_.ICON);
          drawerButtonIcon.textContent = this.Constant_.MENU_ICON;
          drawerButton.appendChild(drawerButtonIcon);
        }

        if (this.drawer_.classList.contains(this.CssClasses_.ON_LARGE_SCREEN)) {
          //If drawer has ON_LARGE_SCREEN class then add it to the drawer toggle button as well.
          drawerButton.classList.add(this.CssClasses_.ON_LARGE_SCREEN);
        } else if (this.drawer_.classList.contains(this.CssClasses_.ON_SMALL_SCREEN)) {
          //If drawer has ON_SMALL_SCREEN class then add it to the drawer toggle button as well.
          drawerButton.classList.add(this.CssClasses_.ON_SMALL_SCREEN);
        }

        drawerButton.addEventListener('click',
            this.drawerToggleHandler_.bind(this));

        // Add a class if the layout has a drawer, for altering the left padding.
        // Adds the HAS_DRAWER to the elements since this.header_ may or may
        // not be present.
        this.element_.classList.add(this.CssClasses_.HAS_DRAWER);

        // If we have a fixed header, add the button to the header rather than
        // the layout.
        if (this.element_.classList.contains(this.CssClasses_.FIXED_HEADER)) {
          this.header_.insertBefore(drawerButton, this.header_.firstChild);
        } else {
          this.element_.insertBefore(drawerButton, this.content_);
        }

        var obfuscator = document.createElement('div');
        obfuscator.classList.add(this.CssClasses_.OBFUSCATOR);
        this.element_.appendChild(obfuscator);
        obfuscator.addEventListener('click',
            this.drawerToggleHandler_.bind(this));
        this.obfuscator_ = obfuscator;
      }

      // Keep an eye on screen size, and add/remove auxiliary class for styling
      // of small screens.
      this.screenSizeMediaQuery_ = window.matchMedia(
          /** @type {string} */ (this.Constant_.MAX_WIDTH));
      this.screenSizeMediaQuery_.addListener(this.screenSizeHandler_.bind(this));
      this.screenSizeHandler_();

      // Initialize tabs, if any.
      if (this.header_ && this.tabBar_) {
        this.element_.classList.add(this.CssClasses_.HAS_TABS);

        var tabContainer = document.createElement('div');
        tabContainer.classList.add(this.CssClasses_.TAB_CONTAINER);
        this.header_.insertBefore(tabContainer, this.tabBar_);
        this.header_.removeChild(this.tabBar_);

        var leftButton = document.createElement('div');
        leftButton.classList.add(this.CssClasses_.TAB_BAR_BUTTON);
        leftButton.classList.add(this.CssClasses_.TAB_BAR_LEFT_BUTTON);
        var leftButtonIcon = document.createElement('i');
        leftButtonIcon.classList.add(this.CssClasses_.ICON);
        leftButtonIcon.textContent = this.Constant_.CHEVRON_LEFT;
        leftButton.appendChild(leftButtonIcon);
        leftButton.addEventListener('click', function() {
          this.tabBar_.scrollLeft -= this.Constant_.TAB_SCROLL_PIXELS;
        }.bind(this));

        var rightButton = document.createElement('div');
        rightButton.classList.add(this.CssClasses_.TAB_BAR_BUTTON);
        rightButton.classList.add(this.CssClasses_.TAB_BAR_RIGHT_BUTTON);
        var rightButtonIcon = document.createElement('i');
        rightButtonIcon.classList.add(this.CssClasses_.ICON);
        rightButtonIcon.textContent = this.Constant_.CHEVRON_RIGHT;
        rightButton.appendChild(rightButtonIcon);
        rightButton.addEventListener('click', function() {
          this.tabBar_.scrollLeft += this.Constant_.TAB_SCROLL_PIXELS;
        }.bind(this));

        tabContainer.appendChild(leftButton);
        tabContainer.appendChild(this.tabBar_);
        tabContainer.appendChild(rightButton);

        // Add and remove buttons depending on scroll position.
        var tabScrollHandler = function() {
          if (this.tabBar_.scrollLeft > 0) {
            leftButton.classList.add(this.CssClasses_.IS_ACTIVE);
          } else {
            leftButton.classList.remove(this.CssClasses_.IS_ACTIVE);
          }

          if (this.tabBar_.scrollLeft <
              this.tabBar_.scrollWidth - this.tabBar_.offsetWidth) {
            rightButton.classList.add(this.CssClasses_.IS_ACTIVE);
          } else {
            rightButton.classList.remove(this.CssClasses_.IS_ACTIVE);
          }
        }.bind(this);

        this.tabBar_.addEventListener('scroll', tabScrollHandler);
        tabScrollHandler();

        if (this.tabBar_.classList.contains(this.CssClasses_.JS_RIPPLE_EFFECT)) {
          this.tabBar_.classList.add(this.CssClasses_.RIPPLE_IGNORE_EVENTS);
        }

        // Select element tabs, document panels
        var tabs = this.tabBar_.querySelectorAll('.' + this.CssClasses_.TAB);
        var panels = this.content_.querySelectorAll('.' + this.CssClasses_.PANEL);

        // Create new tabs for each tab element
        for (var i = 0; i < tabs.length; i++) {
          new MaterialLayoutTab(tabs[i], tabs, panels, this);
        }
      }

      this.element_.classList.add(this.CssClasses_.IS_UPGRADED);
    }
  };

  /**
   * Constructor for an individual tab.
   *
   * @constructor
   * @param {HTMLElement} tab The HTML element for the tab.
   * @param {!Array<HTMLElement>} tabs Array with HTML elements for all tabs.
   * @param {!Array<HTMLElement>} panels Array with HTML elements for all panels.
   * @param {MaterialLayout} layout The MaterialLayout object that owns the tab.
   */
  function MaterialLayoutTab(tab, tabs, panels, layout) {
<<<<<<< HEAD

    /**
     * Auxiliary method to programmatically select a tab in the UI.
     */
    function selectTab() {
      var href = tab.href.split('#')[1];
      var panel = layout.content_.querySelector('#' + href);
      layout.resetTabState_(tabs);
      layout.resetPanelState_(panels);
      tab.classList.add(layout.CssClasses_.IS_ACTIVE);
      panel.classList.add(layout.CssClasses_.IS_ACTIVE);
    }

    if (tab) {
      if (layout.tabBar_.classList.contains(
          layout.CssClasses_.JS_RIPPLE_EFFECT)) {
        var rippleContainer = document.createElement('span');
        rippleContainer.classList.add(layout.CssClasses_.RIPPLE_CONTAINER);
        rippleContainer.classList.add(layout.CssClasses_.JS_RIPPLE_EFFECT);
        var ripple = document.createElement('span');
        ripple.classList.add(layout.CssClasses_.RIPPLE);
        rippleContainer.appendChild(ripple);
        tab.appendChild(rippleContainer);
      }

      tab.addEventListener('click', function(e) {
        if (tab.getAttribute('href').charAt(0) === '#') {
          e.preventDefault();
          selectTab();
        }
      });

      tab.show = selectTab;
=======
    if (layout.tabBar_.classList.contains(
        layout.CssClasses_.JS_RIPPLE_EFFECT)) {
      var rippleContainer = document.createElement('span');
      rippleContainer.classList.add(layout.CssClasses_.RIPPLE_CONTAINER);
      rippleContainer.classList.add(layout.CssClasses_.JS_RIPPLE_EFFECT);
      var ripple = document.createElement('span');
      ripple.classList.add(layout.CssClasses_.RIPPLE);
      rippleContainer.appendChild(ripple);
      tab.appendChild(rippleContainer);
>>>>>>> aa5699e6
    }

    tab.addEventListener('click', function(e) {
      e.preventDefault();
      var href = tab.href.split('#')[1];
      var panel = layout.content_.querySelector('#' + href);
      layout.resetTabState_(tabs);
      layout.resetPanelState_(panels);
      tab.classList.add(layout.CssClasses_.IS_ACTIVE);
      panel.classList.add(layout.CssClasses_.IS_ACTIVE);
    });
  }
  window['MaterialLayoutTab'] = MaterialLayoutTab;

  // The component registers itself. It can assume componentHandler is available
  // in the global scope.
  componentHandler.register({
    constructor: MaterialLayout,
    classAsString: 'MaterialLayout',
    cssClass: 'mdl-js-layout'
  });
})();<|MERGE_RESOLUTION|>--- conflicted
+++ resolved
@@ -417,7 +417,6 @@
    * @param {MaterialLayout} layout The MaterialLayout object that owns the tab.
    */
   function MaterialLayoutTab(tab, tabs, panels, layout) {
-<<<<<<< HEAD
 
     /**
      * Auxiliary method to programmatically select a tab in the UI.
@@ -431,27 +430,6 @@
       panel.classList.add(layout.CssClasses_.IS_ACTIVE);
     }
 
-    if (tab) {
-      if (layout.tabBar_.classList.contains(
-          layout.CssClasses_.JS_RIPPLE_EFFECT)) {
-        var rippleContainer = document.createElement('span');
-        rippleContainer.classList.add(layout.CssClasses_.RIPPLE_CONTAINER);
-        rippleContainer.classList.add(layout.CssClasses_.JS_RIPPLE_EFFECT);
-        var ripple = document.createElement('span');
-        ripple.classList.add(layout.CssClasses_.RIPPLE);
-        rippleContainer.appendChild(ripple);
-        tab.appendChild(rippleContainer);
-      }
-
-      tab.addEventListener('click', function(e) {
-        if (tab.getAttribute('href').charAt(0) === '#') {
-          e.preventDefault();
-          selectTab();
-        }
-      });
-
-      tab.show = selectTab;
-=======
     if (layout.tabBar_.classList.contains(
         layout.CssClasses_.JS_RIPPLE_EFFECT)) {
       var rippleContainer = document.createElement('span');
@@ -461,8 +439,16 @@
       ripple.classList.add(layout.CssClasses_.RIPPLE);
       rippleContainer.appendChild(ripple);
       tab.appendChild(rippleContainer);
->>>>>>> aa5699e6
-    }
+    }
+
+    tab.addEventListener('click', function(e) {
+      if (tab.getAttribute('href').charAt(0) === '#') {
+        e.preventDefault();
+        selectTab();
+      }
+    });
+
+    tab.show = selectTab;
 
     tab.addEventListener('click', function(e) {
       e.preventDefault();
