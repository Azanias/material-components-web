--- conflicted
+++ resolved
@@ -37,11 +37,7 @@
     <meta name="msapplication-TileImage" content="images/touch/ms-touch-icon-144x144-precomposed.png">
     <meta name="msapplication-TileColor" content="#3372DF">
 
-<<<<<<< HEAD
-    <link rel="shortcut icon" href="images/favicon.png" />
-=======
     <link rel="shortcut icon" href="images/favicon.png">
->>>>>>> 83e3dcb2
 
     <!-- SEO: If your mobile URL is different from the desktop URL, add a canonical link to the desktop page https://developers.google.com/webmasters/smartphone-sites/feature-phones -->
     <!--
